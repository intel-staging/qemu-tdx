/*
 *  Emulation of Linux signals
 *
 *  Copyright (c) 2003 Fabrice Bellard
 *
 *  This program is free software; you can redistribute it and/or modify
 *  it under the terms of the GNU General Public License as published by
 *  the Free Software Foundation; either version 2 of the License, or
 *  (at your option) any later version.
 *
 *  This program is distributed in the hope that it will be useful,
 *  but WITHOUT ANY WARRANTY; without even the implied warranty of
 *  MERCHANTABILITY or FITNESS FOR A PARTICULAR PURPOSE.  See the
 *  GNU General Public License for more details.
 *
 *  You should have received a copy of the GNU General Public License
 *  along with this program; if not, see <http://www.gnu.org/licenses/>.
 */
#include "qemu/osdep.h"
#include "qemu.h"
#include "user-internals.h"
#include "signal-common.h"
#include "linux-user/trace.h"
<<<<<<< HEAD
#include "target/arm/cpu-features.h"
=======
#include "vdso-asmoffset.h"
>>>>>>> 335b8f70

struct target_sigcontext {
    abi_ulong trap_no;
    abi_ulong error_code;
    abi_ulong oldmask;
    abi_ulong arm_r0;
    abi_ulong arm_r1;
    abi_ulong arm_r2;
    abi_ulong arm_r3;
    abi_ulong arm_r4;
    abi_ulong arm_r5;
    abi_ulong arm_r6;
    abi_ulong arm_r7;
    abi_ulong arm_r8;
    abi_ulong arm_r9;
    abi_ulong arm_r10;
    abi_ulong arm_fp;
    abi_ulong arm_ip;
    abi_ulong arm_sp;
    abi_ulong arm_lr;
    abi_ulong arm_pc;
    abi_ulong arm_cpsr;
    abi_ulong fault_address;
};

struct target_ucontext {
    abi_ulong tuc_flags;
    abi_ulong tuc_link;
    target_stack_t tuc_stack;
    struct target_sigcontext tuc_mcontext;
    target_sigset_t  tuc_sigmask;       /* mask last for extensibility */
    char __unused[128 - sizeof(target_sigset_t)];
    abi_ulong tuc_regspace[128] __attribute__((__aligned__(8)));
};

struct target_user_vfp {
    uint64_t fpregs[32];
    abi_ulong fpscr;
};

struct target_user_vfp_exc {
    abi_ulong fpexc;
    abi_ulong fpinst;
    abi_ulong fpinst2;
};

struct target_vfp_sigframe {
    abi_ulong magic;
    abi_ulong size;
    struct target_user_vfp ufp;
    struct target_user_vfp_exc ufp_exc;
} __attribute__((__aligned__(8)));

struct target_iwmmxt_sigframe {
    abi_ulong magic;
    abi_ulong size;
    uint64_t regs[16];
    /* Note that not all the coprocessor control registers are stored here */
    uint32_t wcssf;
    uint32_t wcasf;
    uint32_t wcgr0;
    uint32_t wcgr1;
    uint32_t wcgr2;
    uint32_t wcgr3;
} __attribute__((__aligned__(8)));

#define TARGET_VFP_MAGIC 0x56465001
#define TARGET_IWMMXT_MAGIC 0x12ef842a

struct sigframe
{
    struct target_ucontext uc;
    abi_ulong retcode[4];
};

struct rt_sigframe
{
    struct target_siginfo info;
    struct sigframe sig;
};

QEMU_BUILD_BUG_ON(offsetof(struct sigframe, retcode[3])
                  != SIGFRAME_RC3_OFFSET);
QEMU_BUILD_BUG_ON(offsetof(struct rt_sigframe, sig.retcode[3])
                  != RT_SIGFRAME_RC3_OFFSET);

static abi_ptr sigreturn_fdpic_tramp;

/*
 * Up to 3 words of 'retcode' in the sigframe are code,
 * with retcode[3] being used by fdpic for the function descriptor.
 * This code is not actually executed, but is retained for ABI compat.
 *
 * We will create a table of 8 retcode variants in the sigtramp page.
 * Let each table entry use 3 words.
 */
#define RETCODE_WORDS  3
#define RETCODE_BYTES  (RETCODE_WORDS * 4)

static inline int valid_user_regs(CPUARMState *regs)
{
    return 1;
}

static void
setup_sigcontext(struct target_sigcontext *sc, /*struct _fpstate *fpstate,*/
                 CPUARMState *env, abi_ulong mask)
{
    __put_user(env->regs[0], &sc->arm_r0);
    __put_user(env->regs[1], &sc->arm_r1);
    __put_user(env->regs[2], &sc->arm_r2);
    __put_user(env->regs[3], &sc->arm_r3);
    __put_user(env->regs[4], &sc->arm_r4);
    __put_user(env->regs[5], &sc->arm_r5);
    __put_user(env->regs[6], &sc->arm_r6);
    __put_user(env->regs[7], &sc->arm_r7);
    __put_user(env->regs[8], &sc->arm_r8);
    __put_user(env->regs[9], &sc->arm_r9);
    __put_user(env->regs[10], &sc->arm_r10);
    __put_user(env->regs[11], &sc->arm_fp);
    __put_user(env->regs[12], &sc->arm_ip);
    __put_user(env->regs[13], &sc->arm_sp);
    __put_user(env->regs[14], &sc->arm_lr);
    __put_user(env->regs[15], &sc->arm_pc);
    __put_user(cpsr_read(env), &sc->arm_cpsr);

    __put_user(/* current->thread.trap_no */ 0, &sc->trap_no);
    __put_user(/* current->thread.error_code */ 0, &sc->error_code);
    __put_user(/* current->thread.address */ 0, &sc->fault_address);
    __put_user(mask, &sc->oldmask);
}

static inline abi_ulong
get_sigframe(struct target_sigaction *ka, CPUARMState *regs, int framesize)
{
    unsigned long sp;

    sp = target_sigsp(get_sp_from_cpustate(regs), ka);
    /*
     * ATPCS B01 mandates 8-byte alignment
     */
    return (sp - framesize) & ~7;
}

static void write_arm_sigreturn(uint32_t *rc, int syscall);
static void write_arm_fdpic_sigreturn(uint32_t *rc, int ofs);

static int
setup_return(CPUARMState *env, struct target_sigaction *ka, int usig,
             struct sigframe *frame, abi_ulong sp_addr)
{
    abi_ulong handler = 0;
    abi_ulong handler_fdpic_GOT = 0;
    abi_ulong retcode;
    bool is_fdpic = info_is_fdpic(((TaskState *)thread_cpu->opaque)->info);
    bool is_rt = ka->sa_flags & TARGET_SA_SIGINFO;
    bool thumb;

    if (is_fdpic) {
        /* In FDPIC mode, ka->_sa_handler points to a function
         * descriptor (FD). The first word contains the address of the
         * handler. The second word contains the value of the PIC
         * register (r9).  */
        abi_ulong funcdesc_ptr = ka->_sa_handler;
        if (get_user_ual(handler, funcdesc_ptr)
            || get_user_ual(handler_fdpic_GOT, funcdesc_ptr + 4)) {
            return 1;
        }
    } else {
        handler = ka->_sa_handler;
    }
    thumb = handler & 1;

    uint32_t cpsr = cpsr_read(env);

    cpsr &= ~CPSR_IT;
    if (thumb) {
        cpsr |= CPSR_T;
    } else {
        cpsr &= ~CPSR_T;
    }
    if (env->cp15.sctlr_el[1] & SCTLR_E0E) {
        cpsr |= CPSR_E;
    } else {
        cpsr &= ~CPSR_E;
    }

    /* Our vdso default_sigreturn label is a table of entry points. */
    retcode = default_sigreturn + (is_fdpic * 2 + is_rt) * 8;

    /*
     * Put the sigreturn code on the stack no matter which return
     * mechanism we use in order to remain ABI compliant.
     * Because this is about ABI, always use the A32 instructions,
     * despite the fact that our actual vdso trampoline is T16.
     */
    if (is_fdpic) {
        write_arm_fdpic_sigreturn(frame->retcode,
                                  is_rt ? RT_SIGFRAME_RC3_OFFSET
                                        : SIGFRAME_RC3_OFFSET);
    } else {
        write_arm_sigreturn(frame->retcode,
                            is_rt ? TARGET_NR_rt_sigreturn
                                  : TARGET_NR_sigreturn);
    }

    if (ka->sa_flags & TARGET_SA_RESTORER) {
        if (is_fdpic) {
            /* Place the function descriptor in slot 3. */
            __put_user((abi_ulong)ka->sa_restorer, &frame->retcode[3]);
        } else {
            retcode = ka->sa_restorer;
        }
    }

    env->regs[0] = usig;
    if (is_fdpic) {
        env->regs[9] = handler_fdpic_GOT;
    }
    env->regs[13] = sp_addr;
    env->regs[14] = retcode;
    env->regs[15] = handler & (thumb ? ~1 : ~3);
    cpsr_write(env, cpsr, CPSR_IT | CPSR_T | CPSR_E, CPSRWriteByInstr);

    return 0;
}

static abi_ulong *setup_sigframe_vfp(abi_ulong *regspace, CPUARMState *env)
{
    int i;
    struct target_vfp_sigframe *vfpframe;
    vfpframe = (struct target_vfp_sigframe *)regspace;
    __put_user(TARGET_VFP_MAGIC, &vfpframe->magic);
    __put_user(sizeof(*vfpframe), &vfpframe->size);
    for (i = 0; i < 32; i++) {
        __put_user(*aa32_vfp_dreg(env, i), &vfpframe->ufp.fpregs[i]);
    }
    __put_user(vfp_get_fpscr(env), &vfpframe->ufp.fpscr);
    __put_user(env->vfp.xregs[ARM_VFP_FPEXC], &vfpframe->ufp_exc.fpexc);
    __put_user(env->vfp.xregs[ARM_VFP_FPINST], &vfpframe->ufp_exc.fpinst);
    __put_user(env->vfp.xregs[ARM_VFP_FPINST2], &vfpframe->ufp_exc.fpinst2);
    return (abi_ulong*)(vfpframe+1);
}

static abi_ulong *setup_sigframe_iwmmxt(abi_ulong *regspace, CPUARMState *env)
{
    int i;
    struct target_iwmmxt_sigframe *iwmmxtframe;
    iwmmxtframe = (struct target_iwmmxt_sigframe *)regspace;
    __put_user(TARGET_IWMMXT_MAGIC, &iwmmxtframe->magic);
    __put_user(sizeof(*iwmmxtframe), &iwmmxtframe->size);
    for (i = 0; i < 16; i++) {
        __put_user(env->iwmmxt.regs[i], &iwmmxtframe->regs[i]);
    }
    __put_user(env->vfp.xregs[ARM_IWMMXT_wCSSF], &iwmmxtframe->wcssf);
    __put_user(env->vfp.xregs[ARM_IWMMXT_wCASF], &iwmmxtframe->wcssf);
    __put_user(env->vfp.xregs[ARM_IWMMXT_wCGR0], &iwmmxtframe->wcgr0);
    __put_user(env->vfp.xregs[ARM_IWMMXT_wCGR1], &iwmmxtframe->wcgr1);
    __put_user(env->vfp.xregs[ARM_IWMMXT_wCGR2], &iwmmxtframe->wcgr2);
    __put_user(env->vfp.xregs[ARM_IWMMXT_wCGR3], &iwmmxtframe->wcgr3);
    return (abi_ulong*)(iwmmxtframe+1);
}

static void setup_sigframe(struct target_ucontext *uc,
                           target_sigset_t *set, CPUARMState *env)
{
    struct target_sigaltstack stack;
    int i;
    abi_ulong *regspace;

    /* Clear all the bits of the ucontext we don't use.  */
    memset(uc, 0, offsetof(struct target_ucontext, tuc_mcontext));

    memset(&stack, 0, sizeof(stack));
    target_save_altstack(&stack, env);
    memcpy(&uc->tuc_stack, &stack, sizeof(stack));

    setup_sigcontext(&uc->tuc_mcontext, env, set->sig[0]);
    /* Save coprocessor signal frame.  */
    regspace = uc->tuc_regspace;
    if (cpu_isar_feature(aa32_vfp_simd, env_archcpu(env))) {
        regspace = setup_sigframe_vfp(regspace, env);
    }
    if (arm_feature(env, ARM_FEATURE_IWMMXT)) {
        regspace = setup_sigframe_iwmmxt(regspace, env);
    }

    /* Write terminating magic word */
    __put_user(0, regspace);

    for(i = 0; i < TARGET_NSIG_WORDS; i++) {
        __put_user(set->sig[i], &uc->tuc_sigmask.sig[i]);
    }
}

void setup_frame(int usig, struct target_sigaction *ka,
                 target_sigset_t *set, CPUARMState *regs)
{
    struct sigframe *frame;
    abi_ulong frame_addr = get_sigframe(ka, regs, sizeof(*frame));

    trace_user_setup_frame(regs, frame_addr);
    if (!lock_user_struct(VERIFY_WRITE, frame, frame_addr, 0)) {
        goto sigsegv;
    }

    setup_sigframe(&frame->uc, set, regs);

    if (setup_return(regs, ka, usig, frame, frame_addr)) {
        goto sigsegv;
    }

    unlock_user_struct(frame, frame_addr, 1);
    return;
sigsegv:
    unlock_user_struct(frame, frame_addr, 1);
    force_sigsegv(usig);
}

void setup_rt_frame(int usig, struct target_sigaction *ka,
                    target_siginfo_t *info,
                    target_sigset_t *set, CPUARMState *env)
{
    struct rt_sigframe *frame;
    abi_ulong frame_addr = get_sigframe(ka, env, sizeof(*frame));
    abi_ulong info_addr, uc_addr;

    trace_user_setup_rt_frame(env, frame_addr);
    if (!lock_user_struct(VERIFY_WRITE, frame, frame_addr, 0)) {
        goto sigsegv;
    }

    info_addr = frame_addr + offsetof(struct rt_sigframe, info);
    uc_addr = frame_addr + offsetof(struct rt_sigframe, sig.uc);
    tswap_siginfo(&frame->info, info);

    setup_sigframe(&frame->sig.uc, set, env);

    if (setup_return(env, ka, usig, &frame->sig, frame_addr)) {
        goto sigsegv;
    }

    env->regs[1] = info_addr;
    env->regs[2] = uc_addr;

    unlock_user_struct(frame, frame_addr, 1);
    return;
sigsegv:
    unlock_user_struct(frame, frame_addr, 1);
    force_sigsegv(usig);
}

static int
restore_sigcontext(CPUARMState *env, struct target_sigcontext *sc)
{
    int err = 0;
    uint32_t cpsr;

    __get_user(env->regs[0], &sc->arm_r0);
    __get_user(env->regs[1], &sc->arm_r1);
    __get_user(env->regs[2], &sc->arm_r2);
    __get_user(env->regs[3], &sc->arm_r3);
    __get_user(env->regs[4], &sc->arm_r4);
    __get_user(env->regs[5], &sc->arm_r5);
    __get_user(env->regs[6], &sc->arm_r6);
    __get_user(env->regs[7], &sc->arm_r7);
    __get_user(env->regs[8], &sc->arm_r8);
    __get_user(env->regs[9], &sc->arm_r9);
    __get_user(env->regs[10], &sc->arm_r10);
    __get_user(env->regs[11], &sc->arm_fp);
    __get_user(env->regs[12], &sc->arm_ip);
    __get_user(env->regs[13], &sc->arm_sp);
    __get_user(env->regs[14], &sc->arm_lr);
    __get_user(env->regs[15], &sc->arm_pc);
    __get_user(cpsr, &sc->arm_cpsr);
    cpsr_write(env, cpsr, CPSR_USER | CPSR_EXEC, CPSRWriteByInstr);

    err |= !valid_user_regs(env);

    return err;
}

static abi_ulong *restore_sigframe_vfp(CPUARMState *env, abi_ulong *regspace)
{
    int i;
    abi_ulong magic, sz;
    uint32_t fpscr, fpexc;
    struct target_vfp_sigframe *vfpframe;
    vfpframe = (struct target_vfp_sigframe *)regspace;

    __get_user(magic, &vfpframe->magic);
    __get_user(sz, &vfpframe->size);
    if (magic != TARGET_VFP_MAGIC || sz != sizeof(*vfpframe)) {
        return 0;
    }
    for (i = 0; i < 32; i++) {
        __get_user(*aa32_vfp_dreg(env, i), &vfpframe->ufp.fpregs[i]);
    }
    __get_user(fpscr, &vfpframe->ufp.fpscr);
    vfp_set_fpscr(env, fpscr);
    __get_user(fpexc, &vfpframe->ufp_exc.fpexc);
    /* Sanitise FPEXC: ensure VFP is enabled, FPINST2 is invalid
     * and the exception flag is cleared
     */
    fpexc |= (1 << 30);
    fpexc &= ~((1 << 31) | (1 << 28));
    env->vfp.xregs[ARM_VFP_FPEXC] = fpexc;
    __get_user(env->vfp.xregs[ARM_VFP_FPINST], &vfpframe->ufp_exc.fpinst);
    __get_user(env->vfp.xregs[ARM_VFP_FPINST2], &vfpframe->ufp_exc.fpinst2);
    return (abi_ulong*)(vfpframe + 1);
}

static abi_ulong *restore_sigframe_iwmmxt(CPUARMState *env,
                                          abi_ulong *regspace)
{
    int i;
    abi_ulong magic, sz;
    struct target_iwmmxt_sigframe *iwmmxtframe;
    iwmmxtframe = (struct target_iwmmxt_sigframe *)regspace;

    __get_user(magic, &iwmmxtframe->magic);
    __get_user(sz, &iwmmxtframe->size);
    if (magic != TARGET_IWMMXT_MAGIC || sz != sizeof(*iwmmxtframe)) {
        return 0;
    }
    for (i = 0; i < 16; i++) {
        __get_user(env->iwmmxt.regs[i], &iwmmxtframe->regs[i]);
    }
    __get_user(env->vfp.xregs[ARM_IWMMXT_wCSSF], &iwmmxtframe->wcssf);
    __get_user(env->vfp.xregs[ARM_IWMMXT_wCASF], &iwmmxtframe->wcssf);
    __get_user(env->vfp.xregs[ARM_IWMMXT_wCGR0], &iwmmxtframe->wcgr0);
    __get_user(env->vfp.xregs[ARM_IWMMXT_wCGR1], &iwmmxtframe->wcgr1);
    __get_user(env->vfp.xregs[ARM_IWMMXT_wCGR2], &iwmmxtframe->wcgr2);
    __get_user(env->vfp.xregs[ARM_IWMMXT_wCGR3], &iwmmxtframe->wcgr3);
    return (abi_ulong*)(iwmmxtframe + 1);
}

static int do_sigframe_return(CPUARMState *env,
                              target_ulong context_addr,
                              struct target_ucontext *uc)
{
    sigset_t host_set;
    abi_ulong *regspace;

    target_to_host_sigset(&host_set, &uc->tuc_sigmask);
    set_sigmask(&host_set);

    if (restore_sigcontext(env, &uc->tuc_mcontext)) {
        return 1;
    }

    /* Restore coprocessor signal frame */
    regspace = uc->tuc_regspace;
    if (cpu_isar_feature(aa32_vfp_simd, env_archcpu(env))) {
        regspace = restore_sigframe_vfp(env, regspace);
        if (!regspace) {
            return 1;
        }
    }
    if (arm_feature(env, ARM_FEATURE_IWMMXT)) {
        regspace = restore_sigframe_iwmmxt(env, regspace);
        if (!regspace) {
            return 1;
        }
    }

    target_restore_altstack(&uc->tuc_stack, env);

#if 0
    /* Send SIGTRAP if we're single-stepping */
    if (ptrace_cancel_bpt(current))
        send_sig(SIGTRAP, current, 1);
#endif

    return 0;
}

long do_sigreturn(CPUARMState *env)
{
    abi_ulong frame_addr;
    struct sigframe *frame = NULL;

    /*
     * Since we stacked the signal on a 64-bit boundary,
     * then 'sp' should be word aligned here.  If it's
     * not, then the user is trying to mess with us.
     */
    frame_addr = env->regs[13];
    trace_user_do_sigreturn(env, frame_addr);
    if (frame_addr & 7) {
        goto badframe;
    }

    if (!lock_user_struct(VERIFY_READ, frame, frame_addr, 1)) {
        goto badframe;
    }

    if (do_sigframe_return(env,
                           frame_addr + offsetof(struct sigframe, uc),
                           &frame->uc)) {
        goto badframe;
    }

    unlock_user_struct(frame, frame_addr, 0);
    return -QEMU_ESIGRETURN;

badframe:
    unlock_user_struct(frame, frame_addr, 0);
    force_sig(TARGET_SIGSEGV);
    return -QEMU_ESIGRETURN;
}

long do_rt_sigreturn(CPUARMState *env)
{
    abi_ulong frame_addr;
    struct rt_sigframe *frame = NULL;

    /*
     * Since we stacked the signal on a 64-bit boundary,
     * then 'sp' should be word aligned here.  If it's
     * not, then the user is trying to mess with us.
     */
    frame_addr = env->regs[13];
    trace_user_do_rt_sigreturn(env, frame_addr);
    if (frame_addr & 7) {
        goto badframe;
    }

    if (!lock_user_struct(VERIFY_READ, frame, frame_addr, 1)) {
        goto badframe;
    }

    if (do_sigframe_return(env,
                           frame_addr + offsetof(struct rt_sigframe, sig.uc),
                           &frame->sig.uc)) {
        goto badframe;
    }

    unlock_user_struct(frame, frame_addr, 0);
    return -QEMU_ESIGRETURN;

badframe:
    unlock_user_struct(frame, frame_addr, 0);
    force_sig(TARGET_SIGSEGV);
    return -QEMU_ESIGRETURN;
}

/*
 * EABI syscalls pass the number via r7.
 * Note that the kernel still adds the OABI syscall number to the trap,
 * presumably for backward ABI compatibility with unwinders.
 */
#define ARM_MOV_R7_IMM(X)       (0xe3a07000 | (X))
#define ARM_SWI_SYS(X)          (0xef000000 | (X) | ARM_SYSCALL_BASE)

#define THUMB_MOVS_R7_IMM(X)    (0x2700 | (X))
#define THUMB_SWI_SYS           0xdf00

static void write_arm_sigreturn(uint32_t *rc, int syscall)
{
    __put_user(ARM_MOV_R7_IMM(syscall), rc);
    __put_user(ARM_SWI_SYS(syscall), rc + 1);
    /* Wrote 8 of 12 bytes */
}

static void write_thm_sigreturn(uint32_t *rc, int syscall)
{
    __put_user(THUMB_SWI_SYS << 16 | THUMB_MOVS_R7_IMM(syscall), rc);
    /* Wrote 4 of 12 bytes */
}

/*
 * Stub needed to make sure the FD register (r9) contains the right value.
 * Use the same instruction sequence as the kernel.
 */
static void write_arm_fdpic_sigreturn(uint32_t *rc, int ofs)
{
    assert(ofs <= 0xfff);
    __put_user(0xe59d3000 | ofs, rc + 0);   /* ldr r3, [sp, #ofs] */
    __put_user(0xe8930908, rc + 1);         /* ldm r3, { r3, r9 } */
    __put_user(0xe12fff13, rc + 2);         /* bx  r3 */
    /* Wrote 12 of 12 bytes */
}

static void write_thm_fdpic_sigreturn(void *vrc, int ofs)
{
    uint16_t *rc = vrc;

    assert((ofs & ~0x3fc) == 0);
    __put_user(0x9b00 | (ofs >> 2), rc + 0);      /* ldr r3, [sp, #ofs] */
    __put_user(0xcb0c, rc + 1);                   /* ldm r3, { r2, r3 } */
    __put_user(0x4699, rc + 2);                   /* mov r9, r3 */
    __put_user(0x4710, rc + 3);                   /* bx  r2 */
    /* Wrote 8 of 12 bytes */
}

void setup_sigtramp(abi_ulong sigtramp_page)
{
    uint32_t total_size = 8 * RETCODE_BYTES;
    uint32_t *tramp = lock_user(VERIFY_WRITE, sigtramp_page, total_size, 0);

    assert(tramp != NULL);

    default_sigreturn = sigtramp_page;
    write_arm_sigreturn(&tramp[0 * RETCODE_WORDS], TARGET_NR_sigreturn);
    write_thm_sigreturn(&tramp[1 * RETCODE_WORDS], TARGET_NR_sigreturn);
    write_arm_sigreturn(&tramp[2 * RETCODE_WORDS], TARGET_NR_rt_sigreturn);
    write_thm_sigreturn(&tramp[3 * RETCODE_WORDS], TARGET_NR_rt_sigreturn);

    sigreturn_fdpic_tramp = sigtramp_page + 4 * RETCODE_BYTES;
    write_arm_fdpic_sigreturn(tramp + 4 * RETCODE_WORDS,
                              offsetof(struct sigframe, retcode[3]));
    write_thm_fdpic_sigreturn(tramp + 5 * RETCODE_WORDS,
                                offsetof(struct sigframe, retcode[3]));
    write_arm_fdpic_sigreturn(tramp + 6 * RETCODE_WORDS,
                              offsetof(struct rt_sigframe, sig.retcode[3]));
    write_thm_fdpic_sigreturn(tramp + 7 * RETCODE_WORDS,
                              offsetof(struct rt_sigframe, sig.retcode[3]));

    unlock_user(tramp, sigtramp_page, total_size);
}<|MERGE_RESOLUTION|>--- conflicted
+++ resolved
@@ -21,11 +21,8 @@
 #include "user-internals.h"
 #include "signal-common.h"
 #include "linux-user/trace.h"
-<<<<<<< HEAD
 #include "target/arm/cpu-features.h"
-=======
 #include "vdso-asmoffset.h"
->>>>>>> 335b8f70
 
 struct target_sigcontext {
     abi_ulong trap_no;
